name: Generate QA Test Plan with Groq
on:
  pull_request:
    types: [opened, synchronize, labeled]
jobs:
  test-plan:
    runs-on: ubuntu-latest
    permissions:
      pull-requests: write  # Needed to update PR description
    steps:
      - name: Checkout PR code
        uses: actions/checkout@v3
        with:
          fetch-depth: 0  # fetch full history
      
<<<<<<< HEAD
=======
      - name: Debug Git Info
        run: |
          echo "Current branch: $(git branch --show-current)"
          echo "All branches:"
          git branch -a
          echo "Remote info:"
          git remote -v
      
>>>>>>> dc5a0ca9
      - name: Fetch all branches
        run: |
          git fetch --prune --unshallow origin || git fetch --prune origin
      
      - name: Determine base branch
        id: base-branch
        run: |
          BASE_BRANCH="${{ github.base_ref }}"
<<<<<<< HEAD
=======
          echo "Base branch is: $BASE_BRANCH"
>>>>>>> dc5a0ca9
          echo "base-branch=$BASE_BRANCH" >> $GITHUB_OUTPUT
      
      - name: Get PR diff
        run: |
          git diff origin/${{ steps.base-branch.outputs.base-branch }}..HEAD > diff.txt || echo "No diff found, creating empty file" > diff.txt
<<<<<<< HEAD
=======
          echo "Diff file size: $(wc -l < diff.txt) lines"
>>>>>>> dc5a0ca9
      
      - name: Generate Test Plan with Groq
        run: python generate_test_plan.py
        env:
          GROQ_API_KEY: ${{ secrets.GROQ_API_KEY }}
          GROQ_MODEL: llama3-70b-8192
      
      - name: Upload QA Test Plan as Artifact
<<<<<<< HEAD
        uses: actions/upload-artifact@v4
        with:
          name: qa_test_plan
          path: qa_test_plan.md
          retention-days: 5
      
      - name: Update PR Description with Test Plan
        run: |
          PR_NUMBER=${{ github.event.pull_request.number }}
          TEST_PLAN=$(cat qa_test_plan.md)
          
          # Get current PR description
          PR_DESCRIPTION=$(gh pr view $PR_NUMBER --json body -q .body)
          
          # Check if there's already a test plan section
          if [[ "$PR_DESCRIPTION" == *"## QA Test Plan"* ]]; then
            # Replace existing test plan
            NEW_DESCRIPTION=$(echo "$PR_DESCRIPTION" | sed -E 's/## QA Test Plan([^#]*)## /## QA Test Plan\n\n```markdown\n'"$TEST_PLAN"'\n```\n\n## /g')
          else
            # Add test plan at the end
            NEW_DESCRIPTION="$PR_DESCRIPTION\n\n## QA Test Plan\n\n```markdown\n$TEST_PLAN\n```"
          fi
          
          # Update PR description
          echo "$NEW_DESCRIPTION" > pr_description.txt
          gh pr edit $PR_NUMBER --body-file pr_description.txt
        env:
          GITHUB_TOKEN: ${{ secrets.GITHUB_TOKEN }}
=======
        uses: actions/upload-artifact@v4  # Updated to v4
        with:
          name: qa_test_plan
          path: qa_test_plan.md
          retention-days: 5
>>>>>>> dc5a0ca9
<|MERGE_RESOLUTION|>--- conflicted
+++ resolved
@@ -13,17 +13,6 @@
         with:
           fetch-depth: 0  # fetch full history
       
-<<<<<<< HEAD
-=======
-      - name: Debug Git Info
-        run: |
-          echo "Current branch: $(git branch --show-current)"
-          echo "All branches:"
-          git branch -a
-          echo "Remote info:"
-          git remote -v
-      
->>>>>>> dc5a0ca9
       - name: Fetch all branches
         run: |
           git fetch --prune --unshallow origin || git fetch --prune origin
@@ -32,19 +21,11 @@
         id: base-branch
         run: |
           BASE_BRANCH="${{ github.base_ref }}"
-<<<<<<< HEAD
-=======
-          echo "Base branch is: $BASE_BRANCH"
->>>>>>> dc5a0ca9
           echo "base-branch=$BASE_BRANCH" >> $GITHUB_OUTPUT
       
       - name: Get PR diff
         run: |
           git diff origin/${{ steps.base-branch.outputs.base-branch }}..HEAD > diff.txt || echo "No diff found, creating empty file" > diff.txt
-<<<<<<< HEAD
-=======
-          echo "Diff file size: $(wc -l < diff.txt) lines"
->>>>>>> dc5a0ca9
       
       - name: Generate Test Plan with Groq
         run: python generate_test_plan.py
@@ -53,7 +34,6 @@
           GROQ_MODEL: llama3-70b-8192
       
       - name: Upload QA Test Plan as Artifact
-<<<<<<< HEAD
         uses: actions/upload-artifact@v4
         with:
           name: qa_test_plan
@@ -81,11 +61,4 @@
           echo "$NEW_DESCRIPTION" > pr_description.txt
           gh pr edit $PR_NUMBER --body-file pr_description.txt
         env:
-          GITHUB_TOKEN: ${{ secrets.GITHUB_TOKEN }}
-=======
-        uses: actions/upload-artifact@v4  # Updated to v4
-        with:
-          name: qa_test_plan
-          path: qa_test_plan.md
-          retention-days: 5
->>>>>>> dc5a0ca9
+          GITHUB_TOKEN: ${{ secrets.GITHUB_TOKEN }}